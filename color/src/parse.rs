--- conflicted
+++ resolved
@@ -387,10 +387,9 @@
         Ok(color_from_components([l, c, h, alpha], tag))
     }
 
-<<<<<<< HEAD
-    fn hsl(&mut self) -> Result<DynamicColor, Error> {
+    fn hsl(&mut self) -> Result<DynamicColor, ParseError> {
         if !self.raw_ch(b'(') {
-            return Err("expected arguments");
+            return Err(ParseError::ExpectedArguments);
         }
         let h = self.angle()?;
         let comma = self.ch(b',');
@@ -403,15 +402,12 @@
         }
         self.ws();
         if !self.ch(b')') {
-            return Err("expected closing parenthesis");
+            return Err(ParseError::ExpectedClosingParenthesis);
         }
         Ok(color_from_components([h, s, l, alpha], ColorSpaceTag::Hsl))
     }
 
-    fn color(&mut self) -> Result<DynamicColor, Error> {
-=======
     fn color(&mut self) -> Result<DynamicColor, ParseError> {
->>>>>>> ab638c7c
         if !self.raw_ch(b'(') {
             return Err(ParseError::ExpectedArguments);
         }
