# This is the list of Color's significant contributors.
#
# This does not necessarily list everyone who has contributed code,
# especially since many employees of one corporation may be contributing.
# To see the full list of contributors, see the revision history in
# source control.
Raph Levien
<<<<<<< HEAD
Tom Churchman
Jordan Johnson
=======
Bruce Mitchener, Jr.
Tom Churchman
>>>>>>> 1c9b06f7
<|MERGE_RESOLUTION|>--- conflicted
+++ resolved
@@ -5,10 +5,6 @@
 # To see the full list of contributors, see the revision history in
 # source control.
 Raph Levien
-<<<<<<< HEAD
-Tom Churchman
-Jordan Johnson
-=======
 Bruce Mitchener, Jr.
 Tom Churchman
->>>>>>> 1c9b06f7
+Jordan Johnson